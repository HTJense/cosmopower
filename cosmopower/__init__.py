from .cosmopower_PCA import cosmopower_PCA  # noqa: F401
from .cosmopower_PCAplusNN import cosmopower_PCAplusNN  # noqa: F401
from .cosmopower_NN import cosmopower_NN  # noqa: F401
from .parser import YAMLParser  # noqa: F401
from .dataset import Dataset  # noqa: F401
from .likelihoods import *  # noqa: F401, F403
from .util import *  # noqa: F401, F403

<<<<<<< HEAD
__version__ = "0.2.0"
__author__ = "Alessio Spurio Mancini, Hidde Jense, and Ian Harrison"


def get_cobaya_class():
    """Utility function for Cobaya to find the CosmoPower wrapper class."""
    from wrappers.cobaya.cosmopower import CosmoPower
    return CosmoPower
=======
__version__ = "0.1.3"
__author__ = 'Alessio Spurio Mancini'
>>>>>>> 7555dadf
<|MERGE_RESOLUTION|>--- conflicted
+++ resolved
@@ -6,7 +6,7 @@
 from .likelihoods import *  # noqa: F401, F403
 from .util import *  # noqa: F401, F403
 
-<<<<<<< HEAD
+
 __version__ = "0.2.0"
 __author__ = "Alessio Spurio Mancini, Hidde Jense, and Ian Harrison"
 
@@ -14,8 +14,4 @@
 def get_cobaya_class():
     """Utility function for Cobaya to find the CosmoPower wrapper class."""
     from wrappers.cobaya.cosmopower import CosmoPower
-    return CosmoPower
-=======
-__version__ = "0.1.3"
-__author__ = 'Alessio Spurio Mancini'
->>>>>>> 7555dadf
+    return CosmoPower